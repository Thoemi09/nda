# Copyright (c) 2018-2022 Simons Foundation
#
<<<<<<< HEAD
# Licensed under the Apache License, Version 2.0 (the "License");
# you may not use this file except in compliance with the License.
# You may obtain a copy of the License at
=======
# nda - An example application using triqs and cpp2py
>>>>>>> 74293b91
#
#     http:#www.apache.org/licenses/LICENSE-2.0.txt
#
<<<<<<< HEAD
# Unless required by applicable law or agreed to in writing, software
# distributed under the License is distributed on an "AS IS" BASIS,
# WITHOUT WARRANTIES OR CONDITIONS OF ANY KIND, either express or implied.
# See the License for the specific language governing permissions and
# limitations under the License.
#
# Authors: Philipp Dumitrescu, Olivier Parcollet, Dylan Simon, Nils Wentzell
=======
# nda is free software: you can redistribute it and/or modify it under the
# terms of the GNU General Public License as published by the Free Software
# Foundation, either version 3 of the License, or (at your option) any later
# version.
#
# nda is distributed in the hope that it will be useful, but WITHOUT ANY
# WARRANTY; without even the implied warranty of MERCHANTABILITY or FITNESS FOR
# A PARTICULAR PURPOSE. See the GNU General Public License for more details.
#
# You should have received a copy of the GNU General Public License along with
# nda (in the file COPYING.txt in this directory). If not, see
# <http://www.gnu.org/licenses/>.
#
# ##############################################################################
>>>>>>> 74293b91

cmake_minimum_required(VERSION 3.20 FATAL_ERROR)
cmake_policy(VERSION 3.20)

# ############
# Define Project
<<<<<<< HEAD
project(nda VERSION 1.1.0 LANGUAGES C CXX)
=======
project(nda VERSION 3.2.0 LANGUAGES C CXX)
>>>>>>> 74293b91
get_directory_property(IS_SUBPROJECT PARENT_DIRECTORY)

# Get the git hash & print status
execute_process(COMMAND git rev-parse HEAD WORKING_DIRECTORY ${PROJECT_SOURCE_DIR} OUTPUT_VARIABLE PROJECT_GIT_HASH OUTPUT_STRIP_TRAILING_WHITESPACE)
message(STATUS "${PROJECT_NAME} version : ${PROJECT_VERSION}")
message(STATUS "${PROJECT_NAME} Git hash: ${PROJECT_GIT_HASH}")

# Assert that Install directory is given and invalid.
if(CMAKE_INSTALL_PREFIX_INITIALIZED_TO_DEFAULT OR (NOT IS_ABSOLUTE ${CMAKE_INSTALL_PREFIX}))
  message(FATAL_ERROR "No install prefix given (or invalid)")
endif()
if(NOT IS_SUBPROJECT)
  message(STATUS "-------- CMAKE_INSTALL_PREFIX: ${CMAKE_INSTALL_PREFIX} --------")
endif()
set(${PROJECT_NAME}_BINARY_DIR ${PROJECT_BINARY_DIR} CACHE STRING "Binary directory of the ${PROJECT_NAME} Project")

# Make additional Find Modules available
list(APPEND CMAKE_MODULE_PATH ${PROJECT_SOURCE_DIR}/share/cmake/Modules)

# ############
# CMake Options

# Default to Release build type
if(NOT CMAKE_BUILD_TYPE)
  set(CMAKE_BUILD_TYPE Release CACHE STRING "Type of build" FORCE)
endif()
if(NOT IS_SUBPROJECT)
  message(STATUS "-------- BUILD-TYPE: ${CMAKE_BUILD_TYPE} --------")
endif()

# Python Support
<<<<<<< HEAD
option(PythonSupport "Build with Python support" OFF)
=======
option(PythonSupport "Build with Python support" ON)
>>>>>>> 74293b91

# Documentation
option(Build_Documentation "Build documentation" OFF)
if(NOT IS_SUBPROJECT AND (Build_Documentation AND NOT PythonSupport))
  message(FATAL_ERROR "Build_Documentation=ON requires PythonSupport to be enabled")
endif()

# Benchmarks
option(Build_Benchs "Build Benchmarks" OFF)

# Testing
option(Build_Tests "Build tests" ON)
option(Build_SSO_Tests "Build same tests with various SSO/Custom Allocators" OFF)
if(Build_Tests)
  enable_testing()
endif()

# GPU support
option(CudaSupport "Build with Cuda support" OFF)
option(Use_Magma "Enable GEMM vBatch using Magma" OFF)

# Build static libraries by default
option(BUILD_SHARED_LIBS "Enable compilation of shared libraries" OFF)

# ############
# Global Compilation Settings

# Export the list of compile-commands into compile_commands.json
set(CMAKE_EXPORT_COMPILE_COMMANDS ON)

# Disable compiler extensions
set(CMAKE_CXX_EXTENSIONS OFF)

# Provide additional debugging information for Debug builds
add_compile_options($<$<CONFIG:Debug>:-ggdb3>)

# Create an Interface target for compiler warnings
add_library(${PROJECT_NAME}_warnings INTERFACE)
target_compile_options(${PROJECT_NAME}_warnings
  INTERFACE
    -Wall
    -Wextra
    -Wfloat-conversion
    -Wpedantic
    -Wno-sign-compare
    $<$<CXX_COMPILER_ID:GNU>:-Wno-comma-subscript>
    $<$<CXX_COMPILER_ID:GNU>:-Wshadow=local>
    $<$<CXX_COMPILER_ID:GNU>:-Wno-attributes>
    $<$<CXX_COMPILER_ID:Clang>:-Wno-deprecated-comma-subscript>
    $<$<CXX_COMPILER_ID:Clang>:-Wno-unknown-warning-option>
    $<$<CXX_COMPILER_ID:Clang>:-Wshadow>
    $<$<CXX_COMPILER_ID:Clang>:-Wno-gcc-compat>
    $<$<CXX_COMPILER_ID:Clang>:-Wno-c++20-extensions>
    $<$<CXX_COMPILER_ID:Clang>:-Wno-c++20-compat>
    $<$<CXX_COMPILER_ID:AppleClang>:-Wno-deprecated-comma-subscript>
    $<$<CXX_COMPILER_ID:AppleClang>:-Wno-unknown-warning-option>
    $<$<CXX_COMPILER_ID:AppleClang>:-Wshadow>
    $<$<CXX_COMPILER_ID:AppleClang>:-Wno-gcc-compat>
    $<$<CXX_COMPILER_ID:AppleClang>:-Wno-c++20-extensions>
    $<$<CXX_COMPILER_ID:AppleClang>:-Wno-c++20-compat>
)

# ---------------------------------
# Resolve Clang Linktime Problems
# CMake will adjust any linker flags from '-L path_to/mylib.so' to -lmylib
# if the proper mylib.so is automatically found by the linker, i.e.
# the directory comes first in LIBRARY_PATH.
# The clang linker however ignores LIBRARY_PATH.
# We thus explicitly add the content of LIBRARY_PATH to the LDFLAGS
# FIXME For future cmake versions we should populate the
# INTERFACE_LINK_DIRECTORIES of the triqs target
# ---------------------------------
if("${CMAKE_CXX_COMPILER_ID}" STREQUAL "Clang" AND DEFINED ENV{LIBRARY_PATH})
  string(REPLACE ":" ";" LINK_DIRS $ENV{LIBRARY_PATH})
  foreach(dir ${LINK_DIRS})
    string(APPEND CMAKE_SHARED_LINKER_FLAGS " -L${dir}")
    string(APPEND CMAKE_MODULE_LINKER_FLAGS " -L${dir}")
    string(APPEND CMAKE_EXE_LINKER_FLAGS " -L${dir}")
  endforeach()
endif()

# #############
# Build Project

enable_testing()
# Find / Build dependencies
add_subdirectory(deps)

# Build and install the library
add_subdirectory(c++/${PROJECT_NAME})

# Tests
if(Build_Tests)
  add_subdirectory(test)
endif()

# Python
if(PythonSupport)
  add_subdirectory(python/nda_py)
endif()

# Benchmarks
if(NOT IS_SUBPROJECT AND Build_Benchs AND NOT ASAN AND NOT UBSAN)
  add_subdirectory(benchmarks)
endif()

# Docs
if(NOT IS_SUBPROJECT AND Build_Documentation)
  add_subdirectory(doc)
endif()

# Additional configuration files
add_subdirectory(share)

# #############
# Debian Package

option(BUILD_DEBIAN_PACKAGE "Build a deb package" OFF)
if(BUILD_DEBIAN_PACKAGE AND NOT IS_SUBPROJECT)
  if(NOT CMAKE_INSTALL_PREFIX STREQUAL "/usr")
    message(FATAL_ERROR "CMAKE_INSTALL_PREFIX must be /usr for packaging")
  endif()
  set(CPACK_PACKAGE_NAME ${PROJECT_NAME})
  set(CPACK_GENERATOR "DEB")
  set(CPACK_PACKAGE_VERSION ${PROJECT_VERSION})
  set(CPACK_PACKAGE_CONTACT "https://github.com/TRIQS/${PROJECT_NAME}")
  execute_process(COMMAND dpkg --print-architecture OUTPUT_VARIABLE CMAKE_DEBIAN_PACKAGE_ARCHITECTURE OUTPUT_STRIP_TRAILING_WHITESPACE)
  set(CPACK_DEBIAN_PACKAGE_SHLIBDEPS ON)
  set(CPACK_DEBIAN_PACKAGE_GENERATE_SHLIBS ON)
  include(CPack)
endif()<|MERGE_RESOLUTION|>--- conflicted
+++ resolved
@@ -1,16 +1,11 @@
 # Copyright (c) 2018-2022 Simons Foundation
 #
-<<<<<<< HEAD
 # Licensed under the Apache License, Version 2.0 (the "License");
 # you may not use this file except in compliance with the License.
 # You may obtain a copy of the License at
-=======
-# nda - An example application using triqs and cpp2py
->>>>>>> 74293b91
 #
 #     http:#www.apache.org/licenses/LICENSE-2.0.txt
 #
-<<<<<<< HEAD
 # Unless required by applicable law or agreed to in writing, software
 # distributed under the License is distributed on an "AS IS" BASIS,
 # WITHOUT WARRANTIES OR CONDITIONS OF ANY KIND, either express or implied.
@@ -18,33 +13,13 @@
 # limitations under the License.
 #
 # Authors: Philipp Dumitrescu, Olivier Parcollet, Dylan Simon, Nils Wentzell
-=======
-# nda is free software: you can redistribute it and/or modify it under the
-# terms of the GNU General Public License as published by the Free Software
-# Foundation, either version 3 of the License, or (at your option) any later
-# version.
-#
-# nda is distributed in the hope that it will be useful, but WITHOUT ANY
-# WARRANTY; without even the implied warranty of MERCHANTABILITY or FITNESS FOR
-# A PARTICULAR PURPOSE. See the GNU General Public License for more details.
-#
-# You should have received a copy of the GNU General Public License along with
-# nda (in the file COPYING.txt in this directory). If not, see
-# <http://www.gnu.org/licenses/>.
-#
-# ##############################################################################
->>>>>>> 74293b91
 
 cmake_minimum_required(VERSION 3.20 FATAL_ERROR)
 cmake_policy(VERSION 3.20)
 
 # ############
 # Define Project
-<<<<<<< HEAD
-project(nda VERSION 1.1.0 LANGUAGES C CXX)
-=======
-project(nda VERSION 3.2.0 LANGUAGES C CXX)
->>>>>>> 74293b91
+project(nda VERSION 1.2.0 LANGUAGES C CXX)
 get_directory_property(IS_SUBPROJECT PARENT_DIRECTORY)
 
 # Get the git hash & print status
@@ -76,11 +51,7 @@
 endif()
 
 # Python Support
-<<<<<<< HEAD
 option(PythonSupport "Build with Python support" OFF)
-=======
-option(PythonSupport "Build with Python support" ON)
->>>>>>> 74293b91
 
 # Documentation
 option(Build_Documentation "Build documentation" OFF)
