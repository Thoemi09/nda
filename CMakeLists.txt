# ##############################################################################
#
# nda - An example application using triqs and cpp2py
#
# Copyright (C) ...
#
# nda is free software: you can redistribute it and/or modify it under the
# terms of the GNU General Public License as published by the Free Software
# Foundation, either version 3 of the License, or (at your option) any later
# version.
#
# nda is distributed in the hope that it will be useful, but WITHOUT ANY
# WARRANTY; without even the implied warranty of MERCHANTABILITY or FITNESS FOR
# A PARTICULAR PURPOSE. See the GNU General Public License for more details.
#
# You should have received a copy of the GNU General Public License along with
# nda (in the file COPYING.txt in this directory). If not, see
# <http://www.gnu.org/licenses/>.
#
# ##############################################################################

cmake_minimum_required(VERSION 3.0.2 FATAL_ERROR)
if(POLICY CMP0074)
  cmake_policy(SET CMP0074 NEW)
endif()

# ############
# Define Project
<<<<<<< HEAD
project(NDA VERSION 2.2.0 LANGUAGES C CXX)

# Get the git hash & print status
execute_process(COMMAND git rev-parse HEAD OUTPUT_VARIABLE PROJECT_GIT_HASH OUTPUT_STRIP_TRAILING_WHITESPACE)
=======
project(APP4TRIQS VERSION 2.2.0 LANGUAGES C CXX)

# Get the git hash & print status
execute_process(COMMAND git rev-parse HEAD WORKING_DIRECTORY ${PROJECT_SOURCE_DIR} OUTPUT_VARIABLE PROJECT_GIT_HASH OUTPUT_STRIP_TRAILING_WHITESPACE)
>>>>>>> 92ba32a3
message(STATUS "${PROJECT_NAME} version : ${PROJECT_VERSION}")
message(STATUS "${PROJECT_NAME} Git hash: ${PROJECT_GIT_HASH}")

# Assert that Install directory is given and invalid.
if(CMAKE_INSTALL_PREFIX_INITIALIZED_TO_DEFAULT OR (NOT IS_ABSOLUTE ${CMAKE_INSTALL_PREFIX}))
  message(FATAL_ERROR "No install prefix given (or invalid)")
endif()
message(STATUS "-------- CMAKE_INSTALL_PREFIX: ${CMAKE_INSTALL_PREFIX} --------")

# ############
# Options

add_subdirectory(mdspan)

# Default to Release build type
if(NOT CMAKE_BUILD_TYPE)
  set(CMAKE_BUILD_TYPE Release CACHE STRING "Type of build" FORCE)
endif()
message(STATUS "-------- BUILD-TYPE: ${CMAKE_BUILD_TYPE} --------")

# Build static libraries
set(BUILD_SHARED_LIBS OFF)

# Export the list of compile-commands into compile_commands.json
set(CMAKE_EXPORT_COMPILE_COMMANDS ON)

# Global compiler options
add_compile_options(
  $<$<CONFIG:Debug>:-Og>
  $<$<CONFIG:Debug>:-ggdb3>
  $<$<CXX_COMPILER_ID:GNU>:-fconcepts>
)

# Create an Interface target for compiler warnings
add_library(project_warnings INTERFACE)
install(TARGETS project_warnings EXPORT nda-targets)
target_compile_options(project_warnings
  INTERFACE
    -Wall
    -Wextra
    -Wshadow
    -Wpedantic
    -Wno-sign-compare
    $<$<CXX_COMPILER_ID:Clang>:-Wno-gcc-compat>
)

# #############
# Load Dependencies


# #############
# Build Project

# Build and install the nda library
add_subdirectory(c++/nda)

# Build and install the h5 library
add_subdirectory(c++/h5)

# Tests
option(Build_Tests "Tests" ON)
if(Build_Tests)
  enable_testing()
  add_subdirectory(test)
endif()

<<<<<<< HEAD
# Benchmarks
option(Build_Bench "Benchmarks" ON)
if(Build_Bench)
  if (ASAN OR UBSAN) 
   MESSAGE(FATAL_ERROR "No ! I refuse to compile the benchmarks with sanitizers !!")
  endif()
  enable_testing()
  add_subdirectory(benchmarks)
endif()

=======
>>>>>>> 92ba32a3
# Build the documentation
option(Build_Documentation "Build documentation" OFF)
if(Build_Documentation)
  message(STATUS "Documentation Build enabled")
  add_subdirectory(doc)
endif()

# Additional configuration files
add_subdirectory(share)

# #############
# Debian Package

option(BUILD_DEBIAN_PACKAGE "Build a deb package" OFF)
if(BUILD_DEBIAN_PACKAGE)
  if(NOT CMAKE_INSTALL_PREFIX STREQUAL "/usr")
    message(FATAL_ERROR "CMAKE_INSTALL_PREFIX must be /usr for packaging")
  endif()
  set(CPACK_PACKAGE_NAME nda)
  set(CPACK_GENERATOR "DEB")
  set(CPACK_PACKAGE_VERSION ${PROJECT_VERSION})
  set(CPACK_PACKAGE_CONTACT "https://github.com/TRIQS/nda")
  execute_process(COMMAND dpkg --print-architecture OUTPUT_VARIABLE CMAKE_DEBIAN_PACKAGE_ARCHITECTURE OUTPUT_STRIP_TRAILING_WHITESPACE)
  set(CPACK_DEBIAN_PACKAGE_SHLIBDEPS ON)
  set(CPACK_DEBIAN_PACKAGE_GENERATE_SHLIBS ON)
  include(CPack)
endif()
<|MERGE_RESOLUTION|>--- conflicted
+++ resolved
@@ -26,17 +26,10 @@
 
 # ############
 # Define Project
-<<<<<<< HEAD
 project(NDA VERSION 2.2.0 LANGUAGES C CXX)
 
 # Get the git hash & print status
-execute_process(COMMAND git rev-parse HEAD OUTPUT_VARIABLE PROJECT_GIT_HASH OUTPUT_STRIP_TRAILING_WHITESPACE)
-=======
-project(APP4TRIQS VERSION 2.2.0 LANGUAGES C CXX)
-
-# Get the git hash & print status
 execute_process(COMMAND git rev-parse HEAD WORKING_DIRECTORY ${PROJECT_SOURCE_DIR} OUTPUT_VARIABLE PROJECT_GIT_HASH OUTPUT_STRIP_TRAILING_WHITESPACE)
->>>>>>> 92ba32a3
 message(STATUS "${PROJECT_NAME} version : ${PROJECT_VERSION}")
 message(STATUS "${PROJECT_NAME} Git hash: ${PROJECT_GIT_HASH}")
 
@@ -103,7 +96,6 @@
   add_subdirectory(test)
 endif()
 
-<<<<<<< HEAD
 # Benchmarks
 option(Build_Bench "Benchmarks" ON)
 if(Build_Bench)
@@ -114,8 +106,6 @@
   add_subdirectory(benchmarks)
 endif()
 
-=======
->>>>>>> 92ba32a3
 # Build the documentation
 option(Build_Documentation "Build documentation" OFF)
 if(Build_Documentation)
