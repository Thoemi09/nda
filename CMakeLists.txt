--- conflicted
+++ resolved
@@ -38,18 +38,14 @@
 if(CMAKE_INSTALL_PREFIX_INITIALIZED_TO_DEFAULT OR (NOT IS_ABSOLUTE ${CMAKE_INSTALL_PREFIX}))
   message(FATAL_ERROR "No install prefix given (or invalid)")
 endif()
-<<<<<<< HEAD
-message(STATUS "-------- CMAKE_INSTALL_PREFIX: ${CMAKE_INSTALL_PREFIX} --------")
-set(NDA_BINARY_DIR ${PROJECT_BINARY_DIR} CACHE STRING "Binary directory of the NDA Project")
-=======
 if(NOT IS_SUBPROJECT)
   message(STATUS "-------- CMAKE_INSTALL_PREFIX: ${CMAKE_INSTALL_PREFIX} --------")
 endif()
+set(NDA_BINARY_DIR ${PROJECT_BINARY_DIR} CACHE STRING "Binary directory of the NDA Project")
 
 # ############
 # Dependencies
 add_subdirectory(deps)
->>>>>>> 1959a60d
 
 # ############
 # Options
@@ -92,25 +88,8 @@
       $<$<CXX_COMPILER_ID:AppleClang>:-Wno-gcc-compat>
   )
 endif()
-<<<<<<< HEAD
+target_compile_options(project_warnings INTERFACE $<$<CXX_COMPILER_ID:GNU>:-Wno-unused-but-set-parameter>)
 install(TARGETS project_warnings EXPORT nda-targets)
-target_compile_options(project_warnings
-  INTERFACE
-    -Wall
-    -Wextra
-    -Wpedantic
-    -Wno-sign-compare
-    $<$<CXX_COMPILER_ID:GNU>:-Wshadow=local>
-    $<$<CXX_COMPILER_ID:GNU>:-Wno-attributes>
-    $<$<CXX_COMPILER_ID:GNU>:-Wno-unused-but-set-parameter>
-    $<$<CXX_COMPILER_ID:Clang>:-Wshadow>
-    $<$<CXX_COMPILER_ID:Clang>:-Wno-gcc-compat>
-    $<$<CXX_COMPILER_ID:AppleClang>:-Wshadow>
-    $<$<CXX_COMPILER_ID:AppleClang>:-Wno-gcc-compat>
-)
-=======
-install(TARGETS project_warnings EXPORT app4triqs-targets)
->>>>>>> 1959a60d
 
 # ---------------------------------
 # Resolve Clang Linktime Problems
