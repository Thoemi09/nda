add_subdirectory(cmake)

<<<<<<< HEAD
configure_file(nda.modulefile.in nda.modulefile @ONLY)
configure_file(ndavars.sh.in ndavars.sh @ONLY)

install(
  FILES
    ${CMAKE_CURRENT_BINARY_DIR}/nda.modulefile
    ${CMAKE_CURRENT_BINARY_DIR}/ndavars.sh
=======
configure_file(app4triqs.modulefile.in app4triqs.modulefile @ONLY)
configure_file(app4triqsvars.sh.in app4triqsvars.sh @ONLY)

install(
  FILES
    ${CMAKE_CURRENT_BINARY_DIR}/app4triqs.modulefile
    ${CMAKE_CURRENT_BINARY_DIR}/app4triqsvars.sh
>>>>>>> 52a7d700
  DESTINATION share
)

message(STATUS "***************************************************************")
message(STATUS "* Use:                                                         ")
message(STATUS "*                                                              ")
<<<<<<< HEAD
message(STATUS "*   source ${CMAKE_INSTALL_PREFIX}/share/ndavars.sh      ")
=======
message(STATUS "*   source ${CMAKE_INSTALL_PREFIX}/share/app4triqsvars.sh      ")
>>>>>>> 52a7d700
message(STATUS "*                                                              ")
message(STATUS "* to set up the environment variables                          ")
message(STATUS "***************************************************************")<|MERGE_RESOLUTION|>--- conflicted
+++ resolved
@@ -1,6 +1,5 @@
 add_subdirectory(cmake)
 
-<<<<<<< HEAD
 configure_file(nda.modulefile.in nda.modulefile @ONLY)
 configure_file(ndavars.sh.in ndavars.sh @ONLY)
 
@@ -8,26 +7,13 @@
   FILES
     ${CMAKE_CURRENT_BINARY_DIR}/nda.modulefile
     ${CMAKE_CURRENT_BINARY_DIR}/ndavars.sh
-=======
-configure_file(app4triqs.modulefile.in app4triqs.modulefile @ONLY)
-configure_file(app4triqsvars.sh.in app4triqsvars.sh @ONLY)
-
-install(
-  FILES
-    ${CMAKE_CURRENT_BINARY_DIR}/app4triqs.modulefile
-    ${CMAKE_CURRENT_BINARY_DIR}/app4triqsvars.sh
->>>>>>> 52a7d700
   DESTINATION share
 )
 
 message(STATUS "***************************************************************")
 message(STATUS "* Use:                                                         ")
 message(STATUS "*                                                              ")
-<<<<<<< HEAD
-message(STATUS "*   source ${CMAKE_INSTALL_PREFIX}/share/ndavars.sh      ")
-=======
-message(STATUS "*   source ${CMAKE_INSTALL_PREFIX}/share/app4triqsvars.sh      ")
->>>>>>> 52a7d700
+message(STATUS "*   source ${CMAKE_INSTALL_PREFIX}/share/ndavars.sh            ")
 message(STATUS "*                                                              ")
 message(STATUS "* to set up the environment variables                          ")
 message(STATUS "***************************************************************")