--- conflicted
+++ resolved
@@ -1,4 +1,4 @@
-<<<<<<< HEAD
+nda - An example application using triqs and cpp2py
 
                                  Apache License
                            Version 2.0, January 2004
@@ -200,24 +200,4 @@
    distributed under the License is distributed on an "AS IS" BASIS,
    WITHOUT WARRANTIES OR CONDITIONS OF ANY KIND, either express or implied.
    See the License for the specific language governing permissions and
-   limitations under the License.
-=======
-nda - An example application using triqs and cpp2py
-
-Copyright (C) 2017-2018, N. Wentzell, O. Parcollet
-Copyright (C) 2018-2019, The Simons Foundation
-  authors: N. Wentzell, D. Simons, H. Strand, O. Parcollet
-
-nda is free software: you can redistribute it and/or modify it under the
-terms of the GNU General Public License as published by the Free Software
-Foundation, either version 3 of the License, or (at your option) any later
-version.
- 
-nda is distributed in the hope that it will be useful, but WITHOUT ANY
-WARRANTY; without even the implied warranty of MERCHANTABILITY or FITNESS FOR A
-PARTICULAR PURPOSE. See the GNU General Public License for more details.
-
-You should have received a copy of the GNU General Public License along with
-nda (in the file COPYING.txt in this directory). If not, see
-<http://www.gnu.org/licenses/>.
->>>>>>> 74293b91
+   limitations under the License.