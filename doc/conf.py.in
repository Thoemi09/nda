--- conflicted
+++ resolved
@@ -32,11 +32,7 @@
 html_theme_path = ['@CMAKE_CURRENT_SOURCE_DIR@/themes']
 html_show_sphinx = False
 html_context = {'header_title': '@PROJECT_NAME@',
-<<<<<<< HEAD
-                'header_subtitle': 'A multi-dimensional array class for C++',
-=======
                 'header_subtitle': 'An example application using cpp2py',
->>>>>>> ba13e97e
                 'header_links': [['Install', 'install'],
                                  ['Documentation', 'documentation'],
                                  ['Issues', 'issues'],
@@ -46,8 +42,4 @@
 
 htmlhelp_basename = '@PROJECT_NAME@doc'
 
-<<<<<<< HEAD
-intersphinx_mapping = {'python': ('http://docs.python.org/2.7', None)}
-=======
-intersphinx_mapping = {'python': ('https://docs.python.org/3.8', None)}
->>>>>>> ba13e97e
+intersphinx_mapping = {'python': ('https://docs.python.org/3.8', None)}